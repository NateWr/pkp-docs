# Test PayPal plugin in OJS

<<<<<<< HEAD
To test your PayPal plugin, you will need to enable this  in OJS or OMP. 
=======
Now that you have setup your PayPal account, you will need to activate your payment methods in OJS.

## OJS 3.x

Under Settings > Website > Plugins, enable the Paypal Fee Payment plugin in the Plugin Gallery.

![](assets/Paypal-ojs3-1.png)

Under Settings > Distribution > Payments, check the box to enable payments, select your preferred currency, and choose "PayPal Fee Payment" as the Payment Method.

Enter your credentials under the Paypal Payment Settings. Check the box for Test Mode if you are only testing the plugin.

![](assets/Paypal-ojs3-2.png)

For more information about payments in OJS 3 [see the Learning OJS 3 guide](https://docs.pkp.sfu.ca/learning-ojs/en/settings-distribution#payments).

## OJS 2.x

Login as the Journal Manager, and select Payments. Under General Options, choose your currency:
>>>>>>> 20572db1

## Enable the PayPal plugin
Go to Website Settings > Plugins > Installed Plugins and find the PayPal Fee Payment plugin. Check the box next to the plugin to enable it. If you also plan to collect manual fees you can enable the Manual Fee Payment plugin as well.

![screenshot of payment plugin in OJS](./assets/Paypal-11.png)

## Set up payments
Please see [Learning OJS](https://docs.pkp.sfu.ca/learning-ojs/en/settings-distribution#payments) for how to enable payments. Ensure that you select **Paypal Fee Payment** as a **Payment Method**. After you select Paypal Fee Payment, fields will appear below for _*Account Name**, **Client ID**, and **Secret**_. Follow the instructions in the [PayPal documentation](https://developer.paypal.com/docs/integration/admin/manage-apps/#create-or-edit-sandbox-and-live-apps) to generate the credentials to enter into the OJS fields. Make sure to check off the box for Test Mode before saving. 

![screenshot of distribution settings-payments in OJS](./assets/Paypal-12.png)

Next, go to the [Subscriptions chapter](https://docs.pkp.sfu.ca/learning-ojs/en/subscriptions.html) in Learning OJS 3 and follow the instructions to set up your payment types and subscription types, if applicable.

## Test Transactions 
Using the pretend PayPal accounts, make test payments to the site. Once the payment is complete, the user will return to the journal or conference. The payment will appear in your PayPal Account Overview:

![screenshot of paypal account overview](./assets/Paypal-13.png)<|MERGE_RESOLUTION|>--- conflicted
+++ resolved
@@ -1,8 +1,5 @@
 # Test PayPal plugin in OJS
 
-<<<<<<< HEAD
-To test your PayPal plugin, you will need to enable this  in OJS or OMP. 
-=======
 Now that you have setup your PayPal account, you will need to activate your payment methods in OJS.
 
 ## OJS 3.x
@@ -22,7 +19,6 @@
 ## OJS 2.x
 
 Login as the Journal Manager, and select Payments. Under General Options, choose your currency:
->>>>>>> 20572db1
 
 ## Enable the PayPal plugin
 Go to Website Settings > Plugins > Installed Plugins and find the PayPal Fee Payment plugin. Check the box next to the plugin to enable it. If you also plan to collect manual fees you can enable the Manual Fee Payment plugin as well.
