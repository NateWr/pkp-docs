--- conflicted
+++ resolved
@@ -141,11 +141,7 @@
 
 With the rise of social media, the sharing of content of websites (including academic articles) via social media outlets such as Facebook and Twitter has also arisen as a factor considered as part of SEO. While search engines may treat socially shared links differently than other web content, it is a factor that is taken into consideration when ranking search results [(Fishkin, & Moz, 2015)](https://moz.com/beginners-guide-to-seo). Google, for example, takes into account different social sharing factors when ranking its search results.
 
-<<<<<<< HEAD
 For advice on developing a social media presence for your journal, see the section in this guide on [using Social Media for your Journal](#social-media). Publicizing your publication and its contents through social media will help boost your [search engine](#search-engine-optimization) rankings.
-=======
-For advice on developing a social media presence for your journal, see the section in this guide on using Social Media for your Journal. Publicizing your publication and its contents through social media will help boost your search engine rankings.
->>>>>>> 02decd50
 
 ### Linking up
 
@@ -280,11 +276,7 @@
 
 OJS interacts very well with Google Scholar. In fact, Google Scholar [recommends OJS as a publishing system for journals seeking to get their articles discovered online](https://scholar.google.ca/intl/en/scholar/inclusion.html). In order to expedite indexing in Google Scholar you can also use [Google Webmaster Tools](https://www.google.com/webmasters/).
 
-<<<<<<< HEAD
 Google Scholar has as part of its criteria, that your content feature primarily scholarly articles. Additionally, at a minimum, the abstracts will need to be made freely available in order that they may be viewed in Google Scholar search results.
-=======
-Google Scholar has as part of its criteria that your content feature primarily scholarly articles. Additionally, at a minimum the abstracts will need to be made freely available so that they may be viewed in Google Scholar search results. 
->>>>>>> 02decd50
 
 To be crawled by Google Scholar, the articles that your journal publishes need to be in either the HTML or PDF format. If publishing in PDF, the text must be searchable. To configure searchable text in OJS ensure that the appropriate search settings are enabled in the OJS config.inc.php file. You can read more about this in the [Administrator's Guide](https://docs.pkp.sfu.ca/admin-guide/en/managing-the-environment).
 
@@ -401,20 +393,10 @@
 
 #### Factors to consider in developing a news release
 
-<<<<<<< HEAD
 * Who is your audience and what do you want them to do? Example:  If your journal is for perfusionists and you want them to subscribe or read your new journal about perfusion, consider a media release to The Canadian Society of Clinical Perfusion, not the Globe and Mail
 * Are you the person who should write the release?  An editor may have the support of an institution’s communications staff who will have the skill set and contacts to help you get the story out. In this situation, an editor serves the role of guide and educator to the communications person who is usually not an expert in your field. The editor may also be an important go-between with the author(s).
 * A modern media release can be multi-media, incorporating video, animation, live links and text.
 * The findings or content of specific articles is  much more interesting than the fact you have published a new issue. So each issue offers many promotional opportunities as long as each is tailored to specific audiences.
 * It may be a better use of resources to recruit others who already have a following to promote the content in your journal than to devote resources to building a following from scratch.  The support of influencers who use social media will also help build a journal’s following.
 * Social media can amplify your story, but the substantive content usually resides elsewhere such as a news website, institutional blog, or your journal’s announcements page.
-* Journal content can have a long life. Consider promoting articles published several years earlier, especially if an article can fill an information vacuum for something current.
-=======
-* Who is your audience and what do you want them to do? Example: If your journal is for perfusionists and you want them to subscribe to or read your new journal about perfusion, consider a media release to The Canadian Society of Clinical Perfusion, not the Globe and Mail
-* Are you the person who should write the release? An editor may have the support of an institution’s communications staff who will have the skill set and contacts to help you get the story out. In this situation, an editor serves the role of guide and educator to the communications person who is usually not an expert in the field. The editor may also be an important go-between with the author(s).
-* A modern media release can be multimedia, incorporating video, animation, live links, and text.
-* The findings or content of specific articles is much more interesting than the fact you have published a new issue. So each issue offers many promotional opportunities as long as each is tailored to specific audiences.
-* It may be a better use of resources to recruit others who already have a following to promote the content in your journal than to devote resources to building a following from scratch. The support of influencers who use social media will also help build a journal’s following.
-* Social media can amplify your story, but the substantive content usually resides elsewhere, such as a news website, institutional blog, or your journal’s announcements page.
-* Journal content can have a long life. Consider promoting articles published several years earlier, especially if an article can fill an information vacuum for something current. 
->>>>>>> 02decd50
+* Journal content can have a long life. Consider promoting articles published several years earlier, especially if an article can fill an information vacuum for something current.