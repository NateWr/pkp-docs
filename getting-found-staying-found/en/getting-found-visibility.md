# Getting Found: Building Visibility

The success of your journal depends on developing a regular readership, who will become part of your scholarly community, cite your content in their own work, and tell others about the value of your publication. To do this, however, they will first need to be able to find you. This section examines a variety of ways to increase the “findability‟ of your journal through the use of commercial indexes, open databases, libraries, the media, professional networks, and professional recognition.

## Journal Standards and Identifiers

By Roger Gillis

There are several different standards and identifiers that are commonly used in academic publishing, and it is important for journal managers to become familiar with them and the role that they play in the operation of the journal. Although not exhaustive, this section will cover the most important ones: ISSN (International Standard Serial Number), Digital Object Identifier (DOI), and ORCID (Open Researcher and Contributor ID).


### ISSNs

An important way of helping people find your journal, and helping libraries and other organizations to make it discoverable, is to obtain an International Standard Serial Number (ISSN). An ISSN is an eight-digit international standard, which allows for any serial publication (i.e. any publication that is published on a repeating or “serial”  basis -- journal, magazine, etc.), regardless of where it is published, the medium, language, or frequency of publication. ISSNs are widely used by libraries, citation indexes, and the publishing industry to uniquely identify and distinguish journals. They are often more important than the journal title itself for serials management because they provide a consistent identifier throughout the life of a journal. Even if the journal changes names, the ISSN remains the same. This is essential for organizations like libraries and indexes to be able to identify and distinguish your journal. 

Many external services, including indexing services such as the [Directory of Open Access Journals](https://doaj.org), require that journals have an ISSN.

An ISSN can be obtained free of charge from a [local ISSN Centre](http://www.issn.org/services/requesting-an-issn/).

![LAC ISSN](assets/chapter1/lac-issn.png)
_An example of an ISSN application from Library and Archives Canada_

ISSNs should be displayed on the journal’s website where it can be easily located, such as the footer or sidebar. If the publication has both a print and online edition there is typically one for each. In OJS, you will be asked to enter your ISSN as part of the Journal Settings. This is used for metadata purposes and is not shown to readers. To make the ISSN visible in the journal footer, type it into the footer text field in the Website Settings. To make the ISSN visible in the sidebar, create a custom block.

For the final published version of an article (i.e., a PDF galley), you may also want to include the ISSN, along with the journal name and DOI (see below), on the final page, in the footer of the PDF, or in another area of the layout version of the article itself. This is important, as PDFs can be downloaded, shared via email, and become disassociated with the journal. You always want to provide an easy and obvious link back to your journal.

### Digital Object Identifiers (DOIs)
The Digital Object Identifier or DOI is used to individually identify unique content and its location on the internet. They are typically applied to journal articles, but can be used for other content types such as datasets, images, or other supplementary materials added alongside articles. DOIs are what are called “persistent identifiers” — so even if the URL (Uniform Resource Locator - in other words, a website link) for a journal changes, the DOI remains the same and can be used to locate an article no matter where it moves on the web. DOIs are not only useful for readers trying to access articles, but are also used extensively by indexers, aggregators, and repositories, so it is important to take them seriously when trying to increase the visibility and impact of your journal.

#### The anatomy of a DOI
A DOI consists of a series of characters divided into two parts -- a prefix and a suffix, which are separated by a slash. The prefix uniquely identifies the registrant (i.e. the publisher) of the title, and the suffix identifies the specific object. 
<<<<<<< HEAD

For example, the article [“Health Care Professionals’ Opinions and Expectations of Clinical Pharmacy Services on a Surgical Ward”](http://www.cjhp-online.ca/index.php/cjhp/article/view/1606) has the DOI 10.4212/cjhp.v69i6.1606

* The “10.” part of the prefix identifies the DOI registry or the agency that issues the DOI numbers - in this example the agency is Crossref. 
* The characters “4212” in the prefix identify the registrant - in this case, the publisher is Multimed. 
* cjhp.v69i6.1606, the suffix, consists of several different parts, meant to distinguish the particular content:

   * “cjhp” is an abbreviation for the journal -- The _Canadian Journal of Hospital Pharmacy_. This is a common feature of DOIs, where a journal will opt to be identified in a DOI by a standardized journal abbreviation. Multimed publishes multiple journals, and this helps to identify to which of its titles this article belongs.
   * “v69i6.1606” is the volume number of the article (69), then the issue number (6), and finally “1606” is a unique identifier for the individual article. For journals using OJS, the DOI will be automatically generated for each article.
=======

As an example, we will look at this article: [“Health Care Professionals’ Opinions and Expectations of Clinical Pharmacy Services on a Surgical Ward”](http://www.cjhp-online.ca/index.php/cjhp/article/view/1606)

The DOI in this case is  10.4212/cjhp.v69i6.1606

The “10.” part of the prefix is an index code universal to all DOIs, and signals that the identifier is a DOI.  The characters “4212” in the prefix identify the registrant - in this case, the publisher Multimed. 

The suffix after the slash, cjhp.v69i6.1606, consists of several different parts meant to distinguish the exact nature of the content:

“cjhp” is an abbreviation for the journal _The Canadian Journal of Hospital Pharmacy_. This is a common feature of DOIs, where a journal will opt to be identified in a DOI by a standardized journal abbreviation. Multimed publishes multiple journals, and this helps to identify to which of its titles this article belongs.

“v69i6.1606” contains the volume number (v) of the article (69), then the issue number (i6 - issue no. 6), while lastly “1606” is a unique identifier for the individual article. For journals using OJS, the DOI will be automatically generated for each article.
>>>>>>> 8c1c9478

DOIs are capable of identifying a journal, an individual issue or volume of a journal, an individual article in a journal, or can even go so granular as to identify a table or chart in a particular article. Not all journals use an abbreviation as part of the suffix. Many use a random number that is assigned by a DOI registration agency. However, using a journal abbreviation is a good way of allowing users to more quickly identify your journal.

You may often see DOIs communicated as URLs: “https://dx.doi.org/10.4212/cjhp.v69i6.1606.” This method can be used to obtain any article that has a DOI, by indicating the DOI following the “dx.doi.org.”

#### Setting up DOIs in OJS
<<<<<<< HEAD
Journals publishing with OJS will find it very easy to work with DOIs. However, some initial setup steps are required. First, you will need to register with [Crossref](https://www.crossref.org/membership/), which does require an annual fee. Further integration regarding OJS’ integration with Crossref can be found in the [Crossref manual](http://docs.pkp.sfu.ca/crossref/). You will then need to enable the DOI plugin within the OJS Journal Settings. [Using DOIs and the DOI plugin](http://docs.pkp.sfu.ca/dois/) provides you with the detailed steps you need to follow to configure DOIs for OJS.
=======
Journals publishing with OJS will find it very easy to work with DOIs. However, some initial setup steps are required. In addition to obtaining an ISSN and entering it as part of the OJS Journal Settings, you will also need to register with [Crossref](https://www.crossref.org/membership/), which does require an annual fee. Further integration regarding OJS’ integration with Crossref can be found in the [Crossref manual](http://docs.pkp.sfu.ca/crossref/). You will then need to enable the DOI plugin within the OJS Journal Settings. [Using DOIs and the DOI plugin](http://docs.pkp.sfu.ca/dois/) provides you with the detailed steps you need to follow to configure DOIs for OJS.
>>>>>>> 8c1c9478

#### Registering your DOIs in OJS

Once you have joined Crossref and configured OJS to use DOIs, you will need to register your content as it is published. OJS can be used to manually deposit DOIs to CrossRef, or configured to automatically deposit DOIs. A step-by-step guide to making DOI deposits to CrossRef can be found in the [Crossref manual](http://docs.pkp.sfu.ca/crossref/).

### Open Researcher and Contributor ID (ORCID)

The Open Research and Contributor ID (ORCID) is a persistent digital identifier that distinguishes one researcher or contributor from another, and is being increasingly adopted in workflows for grant and publication submission. The ORCID also serves as a means of ensuring that a researcher is accurately identified as a contributor for a particular work. This is particularly useful when authors have the same names. ORCID also ensures that works are properly attributed to authors who have undergone a legal name change.

An ORCID can be obtained by any researcher by [registering on the ORCID website](https://orcid.org/register). Registering for an ORCID is free, and filling out a basic profile takes just a few minutes.


Here’s an example of an ORCID profile: [http://orcid.org/0000-0001-6192-8687](http://orcid.org/0000-0001-6192-8687) for researcher and PKP Director John Willinsky.

![LAC ISSN](assets/chapter1/willinsky-orcid.png)

ORCID adoption is increasingly becoming a requirement among journal publishers and funders and many systems are using ORCIDs as a way to easily integrate author and/or contributor information into online submission forms. By identifying yourself with your ORCID in filling out a grant submission or manuscript submission form, the system that you’re entering can easily pull in all of the information contained in your ORCID profile into the registration form.


Note |
------------ |
Having a public profile also lends credibility to a researcher, allowing them to specify their education, employment, as well as published works in one central location. It also lends credibility to the journal, such as when you include the ORCID numbers for each of your editorial team members on your website. It is a valuable way to demonstrate that there are real people associated with your journal, not a list of made up names (which is seen as a sign of being a “predatory” journal).  |  

Journal managers can encourage the use of ORCIDs by authors as a means of effectively collecting up-to-date information. While it might not be appropriate to enforce the use of ORCIDs, as not all authors will have them, it could be suggested to authors that they obtain an ORCID as part of the submission process and that it be required upon acceptance. This information, including a link to the ORCID registration form, could be part of the journal’s submission policy and featured on the journal’s website.

For journals using OJS, the ORCID can be entered as part of a user profile (under “Public” in OJS 3):

![OJS ORCID profile](assets/chapter1/ojs3-profile-orcid.png)

The OJS registration page can also include the option for new users to use their ORCID when registering:

![OJS ORCID registration](assets/chapter1/ojs3-orcid-registration.png)


This will automatically pull their personal data (first name, last name, email, etc.) from the ORCID database into the OJS registration form.


#### Further Reading:
Library Publishing Coalition (LPC) Webinar Series: [ORCID in Publishing Workflows](https://www.youtube.com/watch?v=9A3sk13C7QM)


### Metadata

Coming later.

## Search Engines

By Roger Gillis

Despite the existence of specialized research databases, many researchers begin their online investigation in a search engine, like Google. Ensuring your journal is well placed within search engine search results is therefore an important responsibility for journal managers.

### Search Engine Optimization
Search Engine Optimization (SEO) refers to the process of increasing the visibility of a website, webpages, or website content (such as your journal articles) within search engines. SEO is an important consideration for online journals seeking to draw visitors to their sites. When a researcher does a search on Google that is relevant to your subject area, you want your articles to appear as close to the top of their result list as possible. SEO can help to put you higher on that list.

<<<<<<< HEAD
Most visits to websites are driven by search engines. And two major search engines make up more than 95% of all search traffic in the United States: Google and Yahoo!-Bing alliance. For most countries outside of the US, over 80% of search traffic comes solely from Google (with some exceptions, including Russia and China [(Fishkin & Moz, 2015)](https://moz.com/beginners-guide-to-seo).
=======
Most visits to websites are driven by search engines. And two major search engines make up more than 95% of all search traffic in the United States: Google and Yahoo!-Bing alliance.  For most countries outside of the US, over 80% of search traffic comes solely from Google, with some exceptions, including Russia and China [(Fishkin & Moz, 2015)](https://moz.com/beginners-guide-to-seo).
>>>>>>> 8c1c9478

While most modern search engines are fairly adept at indexing sites, there are a number of things that you can do to rank higher in search engine results and draw more readers to your journal.

Search engines provide two important functions: they return results relevant to the search query and they return results often according to popularity of the websites. Much of what is written about SEO pertains to commercially-oriented businesses and organizations seeking the maximum exposure for their brands and products via search engines. Some of these organizations have deep pockets and have invested considerable time, effort, and money on SEO. For those with limited or no budget and with highly specialized content, there are still some simple steps you can take to raise your visibility.

Some of the best ways to ensure good SEO are based on more general principles related to modern websites and design:

* Make your website easy to use, navigate, and understand
* Provide direct, actionable information relevant to a user's search query
* Deliver high quality, legitimate, credible content

Source: [(Fishkin & Moz, 2015)](https://moz.com/beginners-guide-to-seo).

Used appropriately, OJS can help you adhere to these principles, provide effective SEO for journals, and help you raise your visibility on the web.

#### Practical steps and technical issues

Search engines work by sending out automated “crawlers” across the web. These “crawlers” need to be able to visit your site and index every page. Here are some practical steps and considerations you can use in order to help crawlers index your site:

* Search engines have an easier time indexing material that is in HTML format. For OJS journals, your site is in HTML and will present no problems for crawlers. However, you should consider publishing HTML versions of your articles, as PDFs are typically not as indexable. Keep in mind that steps can be taken to make PDFs more accessible to search engines. See: [10 Tips to make your PDFs SEO friendly](https://www.searchenginejournal.com/pdf-seo-best-practices/59975/)

* If you use images on your journal website or in your articles, it is advisable to use the “alt” attribute to provide search engines with a text-based description of images. This also improves the overall accessibility of your journal website, assisting users with screen readers to understand the contents of an image. For OJS journals, you can add alt tags for the information you enter as a part of the setup process.

![Entering Alternate Text in OJS 3](assets/chapter1/alt-text.png)

Similarly, video and audio content is typically not indexed well by search engines, so providing things like transcripts can go a long way in making this content more accessible and indexed by search engines, as well as usable by a broader spectrum of users, such as those with hearing or visual disabilities.

### Usability and User experience

Another important way to enhance your SEO is by having a modern site that provides a positive user experience:

> “Usability and user experience are second order influences on search engine ranking success. They provide an indirect but measurable benefit to a site's external popularity, which the engines can then interpret as a signal of higher quality. This is called the "no one likes to link to a crummy site" phenomenon.” [(Fishkin & Moz, 2015, p. 27)](https://moz.com/beginners-guide-to-seo).

For OJS users, designing an appropriate site can be achieved through the new OJS theming capabilities.  In particular, OJS 3 offers significant improvements when it comes to user experience and usability, having undergone significant user testing in its development. For guidance on how to customize the look and feel of the OJS software, please consult the [Theming Guide](https://docs.pkp.sfu.ca/pkp-theming-guide/en/).

### Getting Found and Getting Social

With the rise of social media, the sharing of content of websites (including academic articles) via social media outlets such as Facebook and Twitter has also arisen as a factor considered as part of SEO. While search engines may treat socially shared links differently than other web content, it is a factor that is taken into consideration when ranking search results [(Fishkin, & Moz, 2015)](https://moz.com/beginners-guide-to-seo). Google, for example, takes into account different social sharing factors when ranking its search results.

For advice on developing a social media presence for your journal, see the section in this guide on using Social Media for your Journal. Publicizing your publication and its contents through social media will help boost your search engine rankings.

### Linking up

Links aren't everything in SEO, but search professionals attribute a large portion of the engines' algorithms to link-related factors \[...\]. Through links, engines can not only analyze the popularity of websites and pages based on the number and popularity of pages linking to them, but also metrics like trust, spam, and authority.” [(Fishkin, & Moz p.30)](https://moz.com/beginners-guide-to-seo)



Linking on the web works in two directions: links to your journal, including to your articles, from other sites, and links you include on your journal to other sites. Both play an important role in SEO. The more sites that link to your journal, the more likely your journal is to rank higher in search engine rankings. Here are some easy things you can do to help get more links to your journal:

1. Hire a professional graphic designer to create a journal logo that others could use to link to your site.
2. Have other journals, conferences, or associations in your discipline link to your site, in exchange for you linking to them.
3. Ask your professional association, universities, libraries, academics working in your discipline, or other related organizations in your field to provide a link to your site on their web pages.
4. Get articles from your journal featured (and therefore linked) in a news story, media release, or blog. Media stories also tend to reach larger audiences, ensuring that your journal website is noticed by more readers than usual.

Getting linked to often comes about through letting others know about your journal, and may not require any additional effort. Be wary of mass solicitation in attempting to get others to link to your site, however, as this is often seen as spam and can undermine the credibility of your journal as well as negatively impact your SEO.

Linking from your journal to other relevant sites is another important way to increase your SEO. Relevance is key here, as search engines are smart enough to recognize if you fill your site with unrelated links in an obvious attempt to raise your SEO illegitimately. Some simple ways to increase the relevant links on your website include:

1. Include links to profile pages at the home institutions or professional websites for all of your editorial team and authors. [See this example for PKP Director, Dr. John Willinsky](https://ed.stanford.edu/faculty/willinsk). This not only adds many relevant links to your journal website, but also significantly boosts its credibility by demonstrating that these are all real people. A common practice of predatory journals is to make up editorial board members, or to list people without their knowledge, so this is a good way to show you are a legitimate journal.
2. Include links to the ORCIDs of your editorial team and authors. Similar to the item above, it increases relevant links and increases your credibility.
3. Add DOI links to as many items in the references of your articles as possible. This will further boost both your relevant linking and your demonstration of being a professional publication. In OJS, this can be done by adding links to the reference list entries in the PDF galleys, the HTML galleys, and on the article abstract page.
4. Create a page for relevant journals, associations, and other organizations closely associated with your journal. For example the _Canadian Journal of Sociology_ would likely link to the Canadian Sociological Association.
5. Add a relevant Twitter feed to the homepage or sidebar of your journal, displaying the latest 5 or 6 links to the latest tweets from a related hashtag.

### Evaluating Your SEO

<<<<<<< HEAD
One of the easiest ways to determine how your publication might be faring in search engines is to do some tests for keywords and phrases. Try searching for your journal name or an article title in a search engine like Google and see if and how well your journal site is being indexed. You can also use [Google Webmaster tools](https://www.google.com/webmasters/) to see which sites are linking to your site.
=======
One of the easiest ways to determine how your publication might be faring in search engines is to do some tests for keywords and phrases. Try searching for your journal name or an article title in a search engine like Google and see your journal site is being indexed. 

There are a wide variety of tools that can assist you with Search Engine Optimization and can help you understand the traffic that is occurring on your website:

* [Google Webmaster tools](https://www.google.com/webmasters/) and the [Google Search Console](https://search.google.com/search-console/about) can help you understand how your site is performing, and provide many tools to help improve your search ranking and performance.
* [Google analytics](https://analytics.google.com/analytics/web/) or [Piwik](https://analytics.google.com/analytics/web/) can help you understand your web traffic. Both have OJS plugins and are popular, free, and effective ways to understand and report on traffic to your journal website. 
* [Moz Link Explorer](https://moz.com/link-explorer) is another tool that allows you to analyze the sites that link to your website.
>>>>>>> 8c1c9478

There are a wide variety of tools that can assist you with SEO and can help you understand the traffic that is occurring on your website. Tools such as [Google analytics](https://analytics.google.com/analytics/web/) or [Piwik](https://analytics.google.com/analytics/web/) - for which there are plugins that you can use in OJS - are popular, free, and effective ways to understand and report on traffic to your journal website. [Moz Link Explorer](https://moz.com/link-explorer) is another tool that allows you to analyze the sites that link to your website.

SEO can be intimidating and take time, practice, and experience to do properly. But by following some of the advice outlined in this section, you can take steps towards ensuring that your journal will be highly visible in the search engines used by researchers interested in your content and understand the web traffic reaching your website.

*Further Reading*:

[Creating Accessible PDFs (Library Publishing Coalition Webinar)](https://www.youtube.com/watch?v=Ex-XdcO7hjk)

[PDF SEO best practices](https://www.google.com/url?q=https://www.searchenginejournal.com/pdf-seo-best-practices/59975/&sa=D&ust=1541954780929000&usg=AFQjCNGImYJnKymIh6PkQN5tWqUTMyRdfA)

## Indexes and Databases

Indexes and databases are online, searchable collections of information. Sometimes they only include metadata (author names, article titles, subjects, keywords, etc.) and sometimes they contain the full-text. Some of them are freely available, and some of them require individual or institutional subscriptions to access. They are typically curated for relevance and quality and will have some set of criteria for what is included. For your journal, three important questions to ask are: is this database relevant to my journal? What are the criteria for being included? How do I submit my journal’s content?

### An introduction to indexing services

> Section contributed by Andrea Kosavic

Indexing services ensure that scholarly content is discoverable and accessible to the broadest possible audience. It is strategic for a journal’s content to be visible where researchers in the field are conducting their research, and this is achievable by targeting indexes favoured by scholars in a given area of study. This includes any number of open and commercial indexing services and universal indexes like [Google Scholar](https://scholar.google.com).

Indexes can broadly be categorized as commercial and open. Both have their advantages and disadvantages and are explored in further detail in the sections that follow.

Those seeking maximum exposure for journals are advised to pursue inclusion in as many indexes as is appropriate and possible. It is prudent to bear in mind the significant [documented advantages of publishing in an open access format in terms of usage and impact](http://sparceurope.org/what-we-do/open-access/sparc-europe-open-access-resources/open-access-citation-advantage-service-oaca/oaca-list/). These advantages are magnified by indexing with open indexes.

It is strategic to target indexes for your journal that address the needs of the scholarly community engaging with your publication. These vary from one discipline to the next. Journal editors are advised to consult [Ulrichs Web Global Serials Directory](https://ulrichsweb.serialssolutions.com/), a commercial service for which institutional libraries may have a subscription. A common strategy is to look up related journals in your subject area within Ulrichs and explore their abstracting & indexing affiliations. This figure shows a tab that be expanded within a respective journal’s description page within Ulrichs.

![Ulrichs](assets/chapter1/ulrichs.png)
_A screenshot from Ulrichs Web Global Serials Directory_

This provides an ideal starting point for identifying services to approach. [SPARC also provides a broader list of indexes to consider](http://sparc.arl.org/resources/papers-guides/journal-indexing).

### The indexing process

Different indexes will have varying criteria for including your publication's content in their index. Depending on the index, the indexing process may require manual intervention. As an example, regular exports of metadata from your journal, sometimes in particular formats, may be required.

Some organizations may provide guidelines and their requirements for publishers providing content to them. This can include (but is not limited to):

* Delivery mechanism (e.g., via File transfer protocol or web upload)
* Acceptable file formats (e.g., PDF, HTML)
* Provision of metadata -- (e.g., JATS/NLM XML)

Also, bear in mind that some indexes may require that you meet certain criteria before being included in their indexes, such as reaching a minimum number of published articles or publishing a certain category of scholarly outputs (e.g., articles vs. reviews).

In OJS, there are many data export utilities, such as plugins that export to DOAJ and PubMed, that will facilitate providing some of the necessary contents and metadata to certain indexes.

Most often, when an independently published publication such as a journal seeks to partner with a commercial indexing service for inclusion with a particular commercial database or index, they will often be presented with a legal agreement.

If at all possible, it is advisable to seek legal counsel, or advice from those knowledgeable in electronic licensing, to review this document to ensure that it is in the best interest of your journal/publication.

Some things to be wary of:

If the commercial index asks for “exclusive” rights to index your publication, this is problematic. This means that you may not be free to provide other entities (commercial or noncommercial)  with the ability to index your content. Granting the indexing organization “nonexclusive” rights is much better because it frees your journal to seek out other indexing partnerships and not be limited to indexing in just one database or with one commercial vendor.

The amount of time between the provision of your content to the vendor (e.g., PDF files and article metadata) may vary from one subject index to the next. The vendor will typically provide some mechanism for correction of errors in the guidelines for providing them with content.

It is important to note that commercial products are not Open Access products. They are designed to provide access to a limited audience, and as such limit your publication's exposure. It is important to broaden one’s indexing strategy beyond commercial indexes and take advantage of multiple different indexes -- both commercial and noncommercial -- to seek the maximum exposure of your journal or publication to a wide variety of audiences.

### Open indexes

Open indexes are similar to commercial indexes in that they aggregate citation metadata into a single searchable database or listing. The main types of open indexes include directories and search engines. One of the principle advantages of open indexes is that they are freely available online for anyone to use, including individual readers and libraries.

Many open indexes are also more willing to include content from new journals, placing more emphasis on the quality of your content and your open access policy than on a large archive of published material. In addition, your content can often be included more quickly in open indexes. Open indexes are becoming increasingly important to researchers. While they may not yet have the same prestige or influence as some of the commercial indexes, becoming part of one or more of them will significantly raise your journal’s profile with a wider audience of readers.

Like commercial indexes, open indexes are also looking for high-quality content, peer review, compatible subject matter, and evidence of stability and sustainability. Some, however, may be willing to accept submissions from new journals lacking an established history of publication. If you do not know the best open indexes for your journal, contact your library. They will be able to guide you in the appropriate direction.

### PKP Index

> Contributed by Andrea Pritt

The [Public Knowledge Project Index (PKP Index)](https://index.pkp.sfu.ca) is an openly available database of articles, books, and conference proceedings based on journals or other publications that use PKP’s Open Journal Systems (OJS), Open Monograph Press (OMP), and Open Conference Systems (OCS) software applications. The PKP Index uses the Open Harvester System (OHS) software and hosts thousands of publications. It is not subject specific. The PKP Index is a good choice for your first index and is one way that you can increase the visibility of your journal.

In order to be included within the PKP Index, your journal must include at least one published item.  Tests, demonstrations, and empty installations will be rejected. You’ll need to wait until you’ve started publishing before you can sign up. This will be true of most indexes.

#### Registering for the PKP Index

To register for the PKP Index, go to the [registration page for the PKP Index](http://index.pkp.sfu.ca/index.php/user/register), follow the instructions, and ensure that you adhere to the requirements noted on the registration page.

Processing the registration might take a few days to a week or so, as PKP staff approve the registrations. Check back after a short time, and click on “Browse” to see an alphabetical listing of all publications that are included in the PKP Index and you should see your publication appear. Future issues will be automatically included in the PKP Index; no further action is required on your part.

### Directory of Open Access Journals (DOAJ)

> Contributed by Andrea Pritt

The Directory of Open Access Journals (DOAJ) is an online, community-curated list of open access journals, which aims to be the starting point for researchers looking for quality peer-reviewed open access resources. As stated on the DOAJ website: “the aim of the DOAJ is to increase the visibility and ease of use of open access scientific and scholarly journals, thereby promoting their increased usage and impact”[(Directory of Open Access Journals [DOAJ], 2018)](https://doaj.org). The DOAJ's mission is to increase the visibility, accessibility, reputation, usage and impact of quality, peer-reviewed, open access scholarly research journals globally, regardless of discipline, geography or language."[DOAJ, “Mission” 2018](https://doaj.org/about) As of this writing, DOAJ claims to have approximately 11,000+ journals included as part of its index [(DOAJ, 2018)](https://doaj.org).

Having your journal included in DOAJ can have significant benefits for your journal’s reputation, usage, and impact. The DOAJ has established itself as a key index for high-quality open access journals worldwide. It is becoming the defacto “white list” of non-predatory open access journals, so you definitely want to be part of it. Including your journal in DOAJ will bring significant visibility to your journal -- libraries include DOAJ journals as part of their catalogs, which will mean that your journal's content will be included when thousands of students, faculty, and other researchers are looking for content. DOAJ is also a very common resource for authors looking for open access journals to publish in, which will also serve to raise the profile of your journal and assert its legitimacy. To help authors identify potential journals for submission by topic, DOAJ includes a Browse Subject feature.

DOAJ determines quality and acceptance into the directory through an extensive application process. In March 2014, new criteria guidelines were established. DOAJ provides guidance for journals for its application process. Journals may also be removed from the index if they do not meet DOAJ’s requirements. More information about inclusion and removal of journals can be found at the [FAQ list](https://doaj.org/faq#list).


### Google Scholar

> Contributed by  Roger Gillis and Andrea Kosavic

Google Scholar is a search engine for scholarly literature that has grown quite popular since it launched in 2004. It provides a simple search interface allowing users to search across many disciplines and sources for scholarly material such as articles, theses, books, abstracts, and court opinions and includes material from academic publishers, professional societies, online repositories, universities, and other web sites. [(Google Scholar “About” 2018]https://scholar.google.ca/intl/en/scholar/about.html).

Google scholar is used by many people to access scholarly research, including researchers themselves, so having your journal included in its search results can provide great exposure for your journal. 

OJS interacts very well with Google Scholar. In fact, Google Scholar [recommends OJS as a publishing system for journals seeking to get their articles discovered online](https://scholar.google.ca/intl/en/scholar/inclusion.html). In order to expedite indexing in Google Scholar you can also use [Google Webmaster Tools](https://www.google.com/webmasters/). 

Google Scholar has as part of its criteria that your content feature primarily scholarly articles. Additionally, at a minimum the abstracts will need to be made freely available so that they may be viewed in Google Scholar search results. 

To be crawled by Google Scholar, the articles that your journal publishes need to be in either the HTML or PDF format. If publishing in PDF, the text must be searchable. To configure searchable text in OJS ensure that the appropriate search settings are enabled in the OJS config.inc.php file. You can read more about this in the [Administrator's Guide](https://docs.pkp.sfu.ca/admin-guide/en/managing-the-environment).

Google Scholar requires that particular technical specifications be followed to ensure proper indexing. OJS users can take comfort in the knowledge that Google Scholar recognizes OJS as meeting its specifications but should take care to read the [indexing guidelines](https://scholar.google.ca/intl/en/scholar/inclusion.html) to ensure their content is optimized for inclusion.

#### PubMed/Medline inclusion resources		

> Contributed by Andrea Kosavic

PubMed  is one of the most recognized and respected open indexes. As with commercial indexes, PubMed collects metadata from various journals (all in the field of life sciences and biomedicine) and combines them into a single searchable database.

Journals in life sciences, medicine, or biomedicine fields that use the Open Journal Systems platform should endeavour to be included in PubMed. To facilitate this, OJS includes an exporting tool, which produces a file of all of your journal’s metadata suitable for sending directly to PubMed. Some open indexes, such as BioMed Central or Chemistry Central, only include their own published content. For journals not published by BioMed Central or Chemistry Central, it is not an option. Examples of other open indexes include Agricola from the U.S. National Agriculture Library and ERIC sponsored by the U.S. Department of Education, Institute of Education Sciences.


*Further reading:*
[Medline journal selection FAQ:](https://www.nlm.nih.gov/pubs/factsheets/j_sel_faq.html)
[Medline online application:](https://wwwcf.nlm.nih.gov/lstrc/lstrcform/med/index.html)
[PubMed Central FAQ for publishers:](https://www.ncbi.nlm.nih.gov/pmc/about/faq-pub/)
[PubMed Central online application:](https://www.ncbi.nlm.nih.gov/pmc/pub/addjournal/)


#### Knowledge Bases and ERM

> Contributed by Andrea Kosavic

A knowledge base in the context of electronic resource management refers to a database of metadata about online journals and other online formats. The information about online journals in a knowledge base is frequently organized by publisher/provider and lists of related titles or titles in a product and is used to facilitate user-facing discovery services such as:

* Linking between indexes and content platforms (link resolving)
* Maintaining lists of journal titles that are searchable, are browsable, and that link to publisher platform
* Populating unified / federated indexes of content for “discovery” by specific communities of users

Knowledge bases and link resolvers, journal title lists, and discovery tools may be more or less interoperable, and may be open source projects, but are more frequently developed and maintained by commercial service providers. In either event, representation of title-level metadata in a knowledge base is prerequisite to link resolving, presence in user-facing journal lists, and indexing in discovery tools such as (Summon), (EDS), and Primo.

Frequently, participation in open indexes such as the PKP Index or the DOAJ (as detailed above) will also achieve representation even in commercial knowledge bases, which often seek to include Open Access materials as value-added resources. However, the completeness and currency of open access title lists in knowledge bases varies, and it may be necessary to contact a knowledge base provider to request inclusion or an update to a title list that should include a journal but does not.

Examples of service providers for knowledge bases and related services include:
  *Ex Libris - [Primo](http://www.exlibrisgroup.com/products/primo-library-discovery/), Summon
  *Ebsco - [EBSCO discovery service](https://www.ebscohost.com/discovery)

## Commercial indexes	and aggregators		

> Contributed by Andrea Kosavic and Roger Gillis

Commercial indexes and aggregators are collections of journal citation details (such as author names, article title, journal title, volume and issue numbers, abstracts, etc. – also known as “metadata”) maintained in a central, searchable database. As commercial services, these indexes are only available with a paid subscription and are often accessed by readers through their library. Significant portions of many academic library budgets go toward making these commercial products freely available to their faculty and students. One of the most influential indexes is Clarivate Analytics’ (previously Thomson Reuters) [Web of Science](https://clarivate.com/products/web-of-science/).

Some indexes may be focused on a single discipline, such as [PsycInfo](http://www.apa.org/psycinfo/) for psychology, whereas others are multidisciplinary, such as Elsevier’s [Scopus](https://www.elsevier.com/solutions/scopus). Some combine information from hundreds of journals, and others may only include the metadata from a few. Some indexes are produced by scholarly societies or nonprofit organizations, and others are produced by for-profit businesses. Commercial indexes are often the most important way for readers to find your content, and getting included in one or more of them is important for your journal’s success.

### Listing your journal with commercial indexes

How you get journal included in a subject index will vary from one subject database to the next. It’s possible that your journal may be approached by commercial index organizations such as ProQuest and EBSCO.

One important consideration is the ownership of intellectual property. Often, part of the agreements that some commercial organizations will ask journals to sign will include a clause requiring that the journals have the rights to be able to grant the right for the index to include the journal's content as part of the database. In order to do this, the journal must have had an appropriate policy that has assigned the journal the appropriate rights to redistribute this content. Journal managers may wish to consult the following document, which [provides guidance for working with commercial aggregators](http://goo.gl/98YgL).

The actual steps involved to getting material included in commercial databases will differ. For commercial indexes (and many other indexes) they will make information available on how to go about getting indexed as a part of their databases. For example:

* [EBSCO publisher support](https://www.ebsco.com/publisher-support)
* [Proquest publisher partnerships](http://www.proquest.com/about/publishers-partners/why-partner-with-proquest.html)


### Web of Science inclusion resources

By Andrea Kosavic

Web of Science is another popular commercial index that many journals wish to get indexed in. Editors will first want to consult the master journal list to see if the journal is included, and ensure that their publication is in alignment with the selection criteria.

*Web of Science Resources*

* [Web of Science master journal list](http://ip-science.thomsonreuters.com/mjl/?utm_source=false&utm_medium=false&utm_campaign=false)
* [Selection process: FAQs] (http://wokinfo.com/essays/journal-selection-process/)
* [Submission form][http://ip-science.thomsonreuters.com/info/journalsubmission-front/?utm_source=false&utm_medium=false&utm_campaign=false]
* [Evaluation status update request](http://ip-science.thomsonreuters.com/info/jrneval-status/)


## Promotion and Marketing

By Suzanne Jay

Promoting and marketing your journal to propspective audiences can be a great way to raise the profile of your journal. There are a variety of ways to go about this, including via social media, as well as getting media attention for research that your jornal publishes.

### Social media

Social media is a valuable way to reach specific audiences to introduce and amplify the work of your journal’s contributors. It can also supplement your communication with contributors by providing a channel that acknowledges and promotes their work. Your chosen platform should apply the established brand of your journal (for example, your journal’s logo, wordmark, or colours), as this consistency will support perception of credibility.

#### Managing multiple platforms

While most platforms are available for use without fees, effective use requires a sustained investment of attention to plan and maintain. Tools such as Twitter, Facebook, Instagram, etc. can help you target an audience, but there is huge competition and lots of “noise.”

Building an engaged social media following can absorb as many resources as you are willing to commit. Your social media plan should include recruiting the support of those who have already developed a credible profile and following among the target audience. Social media management tools bring multiple social media accounts into a single platform to facilitate scheduling of content, supervising contributors, and tracking metrics. It is worthwhile to determine your needs and capacities to select a suitable management tool. Few are free, most are subscription based. Examples include [Hootsuite](http://hootsuite.com) or [Social Pilot](https://socialpilot.co/?refer=UWUNR13U).

#### Building a team

It is common for scholarly social networking platforms, such as [Academia.edu](https://academia.edu),[ResearchGate](https://researchgate.net), or [Humanities Commons](https://hcommons.org), to provide social features to network users by encouraging them to follow one another and to receive alerts when a followed person publishes. Educating authors about these features can increase their findability and also increase visits to your journal.

Your authors and editorial team are the logical “core” of a journal’s social media team. Useful things they can do to bolster your publication’s social media presence include the following:

* Like, follow and share the content on the journal’s social media platforms.
* Follow and promote each other as co-contributors to the journal on their personal or professional social media accounts. For example, point to articles published in the same issue of a journal: “Appreciate the methodology used by Dr. Chao in this article just published in [Journal Name with URL]”
* A member of the editorial team can build and oversee a team of staff or volunteers to populate your journal’s social media platforms with content that is vetted before publication. Online management tools such as Hootsuite can help to streamline this process.

### The news release

The inverted pyramid style media release remains a valid tool for getting information to key individuals and organizations about content published in your journal. The method of delivery has changed, but the media release is still a valuable way to pitch a story to a reporter who is almost always a layperson. We may consume media on different platforms, but commercial or traditional media remain the producers of trusted content that is shared across new platforms. Videos from TV news, stories from newspaper websites and blogs, and audio from radio stations continue to be widely shared on the news media. These traditional media still confer credibility and reliability to sources. Reporters and their editors still turn to news releases as a way to discover stories. With some exceptions, a news story shared on social media about something in your journal will be perceived with a higher degree of credibility among a wider (though shallower) audience than if you simply post a link to the information on your social media platform.

#### Reasons to use media releases

It might be tempting to rely on an article abstract in place of a media release, but abstracts, regardless of effort to use “plain language,” perform a different function and are not accessible to a general audience. The decision to create and use a media release will depend on your journal’s public profile needs and how important it is that your contributors’ work is noticed and by whom.

![Press release](assets/chapter1/press-release.jpg)

Image source: By The Air Force Departmental Publishing Office (AFDPO) [Public domain], via Wikimedia Commons. [https://en.wikipedia.org/wiki/Inverted_pyramid_(journalism)-Check](https://en.wikipedia.org/wiki/Inverted_pyramid_(journalism)-Check)

It is increasingly common that funders require projects to include a knowledge translation or mobilization component. Getting a story into the local community paper may or may not fulfill this requirement, but an article or mention in an industry magazine such as _Nature_, _Aviation Week_, or _CPA Magazine_ might. News reporters rarely spend time researching stories on their own. They rely on trusted sources. Unless they are assigned to a beat, which is rare now, most reporters will need explicit guidance to understand your subject area. Reporters rely on media releases to understand and shape a story. Media releases point out the relevance of an article to the media outlet’s audience, position an author as an expert and invite reporters to connect with the expert. Keep in mind that reporters may not be able to read the original journal article and may not have the necessary disciplinary background to interpret it appropriately.


#### Factors to consider in developing a news release

* Who is your audience and what do you want them to do? Example: If your journal is for perfusionists and you want them to subscribe to or read your new journal about perfusion, consider a media release to The Canadian Society of Clinical Perfusion, not the Globe and Mail
* Are you the person who should write the release? An editor may have the support of an institution’s communications staff who will have the skill set and contacts to help you get the story out. In this situation, an editor serves the role of guide and educator to the communications person who is usually not an expert in the field. The editor may also be an important go-between with the author(s).
* A modern media release can be multimedia, incorporating video, animation, live links, and text.
* The findings or content of specific articles is much more interesting than the fact you have published a new issue. So each issue offers many promotional opportunities as long as each is tailored to specific audiences.
* It may be a better use of resources to recruit others who already have a following to promote the content in your journal than to devote resources to building a following from scratch. The support of influencers who use social media will also help build a journal’s following.
* Social media can amplify your story, but the substantive content usually resides elsewhere, such as a news website, institutional blog, or your journal’s announcements page.
* Journal content can have a long life. Consider promoting articles published several years earlier, especially if an article can fill an information vacuum for something current. <|MERGE_RESOLUTION|>--- conflicted
+++ resolved
@@ -29,7 +29,6 @@
 
 #### The anatomy of a DOI
 A DOI consists of a series of characters divided into two parts -- a prefix and a suffix, which are separated by a slash. The prefix uniquely identifies the registrant (i.e. the publisher) of the title, and the suffix identifies the specific object. 
-<<<<<<< HEAD
 
 For example, the article [“Health Care Professionals’ Opinions and Expectations of Clinical Pharmacy Services on a Surgical Ward”](http://www.cjhp-online.ca/index.php/cjhp/article/view/1606) has the DOI 10.4212/cjhp.v69i6.1606
 
@@ -39,31 +38,14 @@
 
    * “cjhp” is an abbreviation for the journal -- The _Canadian Journal of Hospital Pharmacy_. This is a common feature of DOIs, where a journal will opt to be identified in a DOI by a standardized journal abbreviation. Multimed publishes multiple journals, and this helps to identify to which of its titles this article belongs.
    * “v69i6.1606” is the volume number of the article (69), then the issue number (6), and finally “1606” is a unique identifier for the individual article. For journals using OJS, the DOI will be automatically generated for each article.
-=======
-
-As an example, we will look at this article: [“Health Care Professionals’ Opinions and Expectations of Clinical Pharmacy Services on a Surgical Ward”](http://www.cjhp-online.ca/index.php/cjhp/article/view/1606)
-
-The DOI in this case is  10.4212/cjhp.v69i6.1606
-
-The “10.” part of the prefix is an index code universal to all DOIs, and signals that the identifier is a DOI.  The characters “4212” in the prefix identify the registrant - in this case, the publisher Multimed. 
-
-The suffix after the slash, cjhp.v69i6.1606, consists of several different parts meant to distinguish the exact nature of the content:
-
-“cjhp” is an abbreviation for the journal _The Canadian Journal of Hospital Pharmacy_. This is a common feature of DOIs, where a journal will opt to be identified in a DOI by a standardized journal abbreviation. Multimed publishes multiple journals, and this helps to identify to which of its titles this article belongs.
-
-“v69i6.1606” contains the volume number (v) of the article (69), then the issue number (i6 - issue no. 6), while lastly “1606” is a unique identifier for the individual article. For journals using OJS, the DOI will be automatically generated for each article.
->>>>>>> 8c1c9478
+
 
 DOIs are capable of identifying a journal, an individual issue or volume of a journal, an individual article in a journal, or can even go so granular as to identify a table or chart in a particular article. Not all journals use an abbreviation as part of the suffix. Many use a random number that is assigned by a DOI registration agency. However, using a journal abbreviation is a good way of allowing users to more quickly identify your journal.
 
 You may often see DOIs communicated as URLs: “https://dx.doi.org/10.4212/cjhp.v69i6.1606.” This method can be used to obtain any article that has a DOI, by indicating the DOI following the “dx.doi.org.”
 
 #### Setting up DOIs in OJS
-<<<<<<< HEAD
 Journals publishing with OJS will find it very easy to work with DOIs. However, some initial setup steps are required. First, you will need to register with [Crossref](https://www.crossref.org/membership/), which does require an annual fee. Further integration regarding OJS’ integration with Crossref can be found in the [Crossref manual](http://docs.pkp.sfu.ca/crossref/). You will then need to enable the DOI plugin within the OJS Journal Settings. [Using DOIs and the DOI plugin](http://docs.pkp.sfu.ca/dois/) provides you with the detailed steps you need to follow to configure DOIs for OJS.
-=======
-Journals publishing with OJS will find it very easy to work with DOIs. However, some initial setup steps are required. In addition to obtaining an ISSN and entering it as part of the OJS Journal Settings, you will also need to register with [Crossref](https://www.crossref.org/membership/), which does require an annual fee. Further integration regarding OJS’ integration with Crossref can be found in the [Crossref manual](http://docs.pkp.sfu.ca/crossref/). You will then need to enable the DOI plugin within the OJS Journal Settings. [Using DOIs and the DOI plugin](http://docs.pkp.sfu.ca/dois/) provides you with the detailed steps you need to follow to configure DOIs for OJS.
->>>>>>> 8c1c9478
 
 #### Registering your DOIs in OJS
 
@@ -118,11 +100,8 @@
 ### Search Engine Optimization
 Search Engine Optimization (SEO) refers to the process of increasing the visibility of a website, webpages, or website content (such as your journal articles) within search engines. SEO is an important consideration for online journals seeking to draw visitors to their sites. When a researcher does a search on Google that is relevant to your subject area, you want your articles to appear as close to the top of their result list as possible. SEO can help to put you higher on that list.
 
-<<<<<<< HEAD
 Most visits to websites are driven by search engines. And two major search engines make up more than 95% of all search traffic in the United States: Google and Yahoo!-Bing alliance. For most countries outside of the US, over 80% of search traffic comes solely from Google (with some exceptions, including Russia and China [(Fishkin & Moz, 2015)](https://moz.com/beginners-guide-to-seo).
-=======
-Most visits to websites are driven by search engines. And two major search engines make up more than 95% of all search traffic in the United States: Google and Yahoo!-Bing alliance.  For most countries outside of the US, over 80% of search traffic comes solely from Google, with some exceptions, including Russia and China [(Fishkin & Moz, 2015)](https://moz.com/beginners-guide-to-seo).
->>>>>>> 8c1c9478
+
 
 While most modern search engines are fairly adept at indexing sites, there are a number of things that you can do to rank higher in search engine results and draw more readers to your journal.
 
@@ -189,9 +168,6 @@
 
 ### Evaluating Your SEO
 
-<<<<<<< HEAD
-One of the easiest ways to determine how your publication might be faring in search engines is to do some tests for keywords and phrases. Try searching for your journal name or an article title in a search engine like Google and see if and how well your journal site is being indexed. You can also use [Google Webmaster tools](https://www.google.com/webmasters/) to see which sites are linking to your site.
-=======
 One of the easiest ways to determine how your publication might be faring in search engines is to do some tests for keywords and phrases. Try searching for your journal name or an article title in a search engine like Google and see your journal site is being indexed. 
 
 There are a wide variety of tools that can assist you with Search Engine Optimization and can help you understand the traffic that is occurring on your website:
@@ -199,7 +175,6 @@
 * [Google Webmaster tools](https://www.google.com/webmasters/) and the [Google Search Console](https://search.google.com/search-console/about) can help you understand how your site is performing, and provide many tools to help improve your search ranking and performance.
 * [Google analytics](https://analytics.google.com/analytics/web/) or [Piwik](https://analytics.google.com/analytics/web/) can help you understand your web traffic. Both have OJS plugins and are popular, free, and effective ways to understand and report on traffic to your journal website. 
 * [Moz Link Explorer](https://moz.com/link-explorer) is another tool that allows you to analyze the sites that link to your website.
->>>>>>> 8c1c9478
 
 There are a wide variety of tools that can assist you with SEO and can help you understand the traffic that is occurring on your website. Tools such as [Google analytics](https://analytics.google.com/analytics/web/) or [Piwik](https://analytics.google.com/analytics/web/) - for which there are plugins that you can use in OJS - are popular, free, and effective ways to understand and report on traffic to your journal website. [Moz Link Explorer](https://moz.com/link-explorer) is another tool that allows you to analyze the sites that link to your website.
 
